--- conflicted
+++ resolved
@@ -5,10 +5,7 @@
 An example using a self-signed certificate can be found in the [GitHub repo](https://github.com/minghuaw/toy-rpc/tree/main/examples/tokio_tls).
 
 More detailed documentations are underway.
-<<<<<<< HEAD
-=======
 
->>>>>>> 1b140c13
 ## [How to generate self-signed CA and certs](https://itnext.io/practical-guide-to-securing-grpc-connections-with-go-and-tls-part-1-f63058e9d6d1) (an example)
 
 1. Create Root signing key: `openssl genrsa -out ca.key 4096`
@@ -38,8 +35,4 @@
 DNS.1 = localhost
 IP.1 = ::1
 IP.2 = 127.0.0.1
-<<<<<<< HEAD
-```
-=======
-```
->>>>>>> 1b140c13
+```