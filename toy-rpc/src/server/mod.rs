--- conflicted
+++ resolved
@@ -311,80 +311,6 @@
                     }
                 }
             }
-<<<<<<< HEAD
-
-            Ok(())
-        }
-
-        /// Handles incoming requests
-        async fn reader_loop(
-            mut codec_reader: impl ServerCodecRead,
-            services: Arc<AsyncServiceMap>,
-            broker: Sender<ExecutionMessage>,
-            // writer: Sender<ExecutionResult>,
-        ) -> Result<(), Error> {
-            // Keep reading until no header can be read
-            while let Some(header) = codec_reader.read_request_header().await {
-                let header = header?;
-                // This should be performed before processing because even if an
-                // invalid request body should be consumed from the IO
-                let deserializer = get_request_deserializer(&mut codec_reader).await?;
-
-                match preprocess_header(&header) {
-                    Ok(req_type) => {
-                        match preprocess_request(&services, req_type, deserializer) {
-                            Ok(msg) => {
-                                broker.send_async(msg).await?;
-                            },
-                            Err(err) => {
-                                log::error!("{}", err);
-                                match err {
-                                    Error::ServiceNotFound => {
-                                        let result = ExecutionResult {
-                                            id: header.id,
-                                            result: Err(Error::ServiceNotFound)
-                                        };
-                                        broker.send_async(
-                                            ExecutionMessage::Result(result)
-                                        ).await?;
-                                    },
-                                    _ => { }
-                                }
-                            }
-                        }
-                    },
-                    Err(err) => {
-                        // the only error returned is MethodNotFound,
-                        // which should be sent back to client
-                        let result = ExecutionResult {
-                            id: header.id,
-                            result: Err(err),
-                        };
-                        broker.send_async(
-                            ExecutionMessage::Result(result)
-                        ).await?;
-                    }
-                }
-            }
-
-            // Stop the executor loop when client connection is gone
-            broker.send_async(ExecutionMessage::Stop).await?;
-
-            Ok(())
-        }
-
-        /// Write messages to the client
-        async fn writer_loop(
-            mut codec_writer: impl ServerCodecWrite,
-            results: Receiver<ExecutionResult>,
-        ) -> Result<(), Error> {
-            while let Ok(msg) = results.recv_async().await {
-                writer_once(&mut codec_writer, msg).await
-                    .unwrap_or_else(|e| log::error!("{}", e));
-            }
-            Ok(())
-=======
->>>>>>> ba4bf8ca
         }
 
         /// Spawn the execution in a task and return the JoinHandle
